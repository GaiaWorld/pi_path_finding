--- conflicted
+++ resolved
@@ -11,29 +11,10 @@
 #![feature(test)]
 extern crate test;
 
-<<<<<<< HEAD
 mod finder;
 mod nav_mesh;
 mod normal;
 mod tile_map;
-mod angle;
+mod base;
 mod bresenham;
-mod mipmap;
-
-pub use finder::*;
-pub use normal::*;
-pub use tile_map::*;
-pub use nav_mesh::*;
-pub use angle::*;
-pub use bresenham::*;
-pub use mipmap::*;
-=======
-
-pub mod finder;
-pub mod normal;
-pub mod tile_map;
-pub mod nav_mesh;
-pub mod angle;
-pub mod bresenham;
-pub mod web;
->>>>>>> 9ca2eaf1
+mod mipmap;