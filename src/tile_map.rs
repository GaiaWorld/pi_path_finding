--- conflicted
+++ resolved
@@ -1,797 +1,776 @@
-//!
-//! A*寻路的瓦片地图
-//! 需指定行数和列数，每个瓦片的边长和斜角长度，默认为100和141。
-//! 瓦片信息包括3个信息：瓦片是否障碍， 右边是否障碍，下边是否障碍。这些是从左到右，从上到下地进行排序的。一个矩阵表示的地图也称为瓦片地图。
-//! 获得邻居时， 如果斜向对应的两个直方向的瓦片有1个不可走，则该斜方向就不可走。
-//! 如果使用PathSmoothIter来平滑路径，则斜向对应的两个直方向的瓦片有1个不可走，则该斜方向就不可走。
-//!
-
-use crate::{*, finder::{NodeIndex, NodeEntry, ResultIterator}, angle::{Point, Angle}, bresenham::Bresenham, normal::Map};
-use num_traits::Zero;
-use pi_null::Null;
-use std::{fmt::Debug, mem};
-
-
-// 八方向枚举
-#[repr(C)]
-#[derive(Debug, Clone)]
-pub enum Direction {
-    Left = 0,
-    Right = 1,
-    Up = 2,
-    Down = 3,
-    UpLeft = 4,
-    UpRight = 5,
-    DownLeft = 6,
-    DownRight = 7,
-}
-/// 获得指定位置瓦片的上下左右四个瓦片， 如果为数组元素为null，则超出边界
-pub fn get_4d_neighbors(tile_index: usize, width: usize, amount: usize) -> [usize; 4] {
-    let mut arr = [Null::null(), Null::null(), Null::null(), Null::null()];
-    if tile_index >= amount + width {
-        return arr;
-    }
-    let x = tile_index % width;
-    if x == width - 1 {
-        arr[Direction::Left as usize] = tile_index - 1;
-    } else if x > 0 {
-        arr[Direction::Left as usize] = tile_index - 1;
-        arr[Direction::Right as usize] = tile_index + 1;
-    } else {
-        arr[Direction::Right as usize] = tile_index + 1;
-    }
-    if tile_index + width >= amount {
-        arr[Direction::Up as usize] = tile_index - width;
-    } else if tile_index >= width {
-        arr[Direction::Up as usize] = tile_index - width;
-        arr[Direction::Down as usize] = tile_index + width;
-    } else {
-        arr[Direction::Down as usize] = tile_index + width;
-    }
-    arr
-}
-/// 获得指定位置瓦片周围的八个瓦片， 如果为数组元素为null，则超出边界
-pub fn get_8d_neighbors(tile_index: usize, width: usize, amount: usize) -> [usize; 8] {
-    let mut arr = [
-        Null::null(),
-        Null::null(),
-        Null::null(),
-        Null::null(),
-        Null::null(),
-        Null::null(),
-        Null::null(),
-        Null::null(),
-    ];
-    if tile_index >= amount + width {
-        return arr;
-    }
-    let x = tile_index % width;
-    if tile_index >= amount {
-        arr[Direction::Up as usize] = tile_index - width;
-        if x == width - 1 {
-            arr[Direction::UpLeft as usize] = arr[Direction::Up as usize] - 1;
-        } else if x > 0 {
-            arr[Direction::UpLeft as usize] = arr[Direction::Up as usize] - 1;
-            arr[Direction::UpRight as usize] = arr[Direction::Up as usize] + 1;
-        } else {
-            arr[Direction::UpRight as usize] = arr[Direction::Up as usize] + 1;
-        }
-        return arr;
-    }
-    if x == width - 1 {
-        arr[Direction::Left as usize] = tile_index - 1;
-        if tile_index + width >= amount {
-            arr[Direction::Up as usize] = tile_index - width;
-            arr[Direction::UpLeft as usize] = arr[Direction::Up as usize] - 1;
-        } else if tile_index >= width {
-            arr[Direction::Up as usize] = tile_index - width;
-            arr[Direction::Down as usize] = tile_index + width;
-            arr[Direction::UpLeft as usize] = arr[Direction::Up as usize] - 1;
-            arr[Direction::DownLeft as usize] = arr[Direction::Down as usize] - 1;
-        } else {
-            arr[Direction::Down as usize] = tile_index + width;
-            arr[Direction::DownLeft as usize] = arr[Direction::Down as usize] - 1;
-        }
-    } else if x > 0 {
-        arr[Direction::Left as usize] = tile_index - 1;
-        arr[Direction::Right as usize] = tile_index + 1;
-        if tile_index + width >= amount {
-            arr[Direction::Up as usize] = tile_index - width;
-            arr[Direction::UpLeft as usize] = arr[Direction::Up as usize] - 1;
-            arr[Direction::UpRight as usize] = arr[Direction::Up as usize] + 1;
-        } else if tile_index >= width {
-            arr[Direction::Up as usize] = tile_index - width;
-            arr[Direction::Down as usize] = tile_index + width;
-            arr[Direction::UpLeft as usize] = arr[Direction::Up as usize] - 1;
-            arr[Direction::UpRight as usize] = arr[Direction::Up as usize] + 1;
-            arr[Direction::DownLeft as usize] = arr[Direction::Down as usize] - 1;
-            arr[Direction::DownRight as usize] = arr[Direction::Down as usize] + 1;
-        } else {
-            arr[Direction::Down as usize] = tile_index + width;
-            arr[Direction::DownLeft as usize] = arr[Direction::Down as usize] - 1;
-            arr[Direction::DownRight as usize] = arr[Direction::Down as usize] + 1;
-        }
-    } else {
-        arr[Direction::Right as usize] = tile_index + 1;
-        if tile_index + width >= amount {
-            arr[Direction::Up as usize] = tile_index - width;
-            arr[Direction::UpRight as usize] = arr[Direction::Up as usize] + 1;
-        } else if tile_index >= width {
-            arr[Direction::Up as usize] = tile_index - width;
-            arr[Direction::Down as usize] = tile_index + width;
-            arr[Direction::UpRight as usize] = arr[Direction::Up as usize] + 1;
-            arr[Direction::DownRight as usize] = arr[Direction::Down as usize] + 1;
-        } else {
-            arr[Direction::Down as usize] = tile_index + width;
-            arr[Direction::DownRight as usize] = arr[Direction::Down as usize] + 1;
-        }
-    }
-    arr
-}
-
-// 瓦片内的障碍
-#[repr(C)]
-#[derive(Debug, Clone)]
-pub enum TileObstacle {
-    Right = 1,
-    Down = 2,
-    Center = 4,
-}
-/// 获得指定位置的障碍物描述（中心是否障碍， 右边是否障碍， 下边是否障碍）
-#[inline]
-pub fn get_obstacle(nodes: &Vec<u8>, index: usize) -> (bool, bool, bool) {
-    let i = nodes[index] as usize;
-    (
-        (i & TileObstacle::Center as usize) > 0,
-        (i & TileObstacle::Right as usize) > 0,
-        (i & TileObstacle::Down as usize) > 0,
-    )
-}
-/// 设置flag
-#[inline]
-pub fn set_flag(value: usize, b: bool, flag: usize) -> usize {
-    if b {
-        value | flag
-    } else {
-        value & !flag
-    }
-}
-
-pub struct TileMap {
-    // 该图所有节点是否有障碍， 右边是否障碍，下边是否障碍
-    pub nodes: Vec<u8>,
-    // 该图宽度
-    pub width: usize,
-    // 该图高度
-    pub height: usize,
-    // 该图节点的长度， 如果是整数，则必须大于10
-    cell_len: usize,
-    // 该图节点间斜45°的长度， 根号2 * cell_len
-    oblique_len: usize,
-    // 瓦片总数量
-    amount: usize,
-}
-
-impl TileMap {
-    ///
-    /// 新建一个方格图
-    ///
-    /// 需指定方格图的行数和列数，每个方格的边长，以及全图在场景中的起始坐标
-    pub fn new(width: usize, height: usize, cell_len: usize, oblique_len: usize) -> Self {
-        let amount = height * width;
-        let mut nodes = Vec::with_capacity(amount);
-        nodes.resize_with(amount, Default::default);
-        TileMap {
-            nodes,
-            width,
-            height,
-            cell_len,
-            oblique_len,
-            amount: height * width,
-        }
-    }
-    pub fn get_node_obstacle(&mut self, node: NodeIndex) -> u8 {
-        self.nodes[node.0]
-    }
-    pub fn set_node_obstacle(&mut self, node: NodeIndex, tile_obstacle: u8) {
-        self.nodes[node.0] = tile_obstacle;
-    }
-    pub fn set_node_center_obstacle(&mut self, node: NodeIndex, center_obstacle: bool) {
-        self.nodes[node.0] = set_flag(
-            self.nodes[node.0] as usize,
-            center_obstacle,
-            TileObstacle::Center as usize,
-        ) as u8;
-    }
-    pub fn set_node_right_obstacle(&mut self, node: NodeIndex, right_obstacle: bool) {
-        self.nodes[node.0] = set_flag(
-            self.nodes[node.0] as usize,
-            right_obstacle,
-            TileObstacle::Right as usize,
-        ) as u8;
-    }
-    pub fn set_node_down_obstacle(&mut self, node: NodeIndex, down_obstacle: bool) {
-        self.nodes[node.0] = set_flag(
-            self.nodes[node.0] as usize,
-            down_obstacle,
-            TileObstacle::Down as usize,
-        ) as u8;
-    }
-}
-
-impl Map<usize> for TileMap {
-    type NodeIter = NodeIterator;
-
-    fn get_neighbors(&self, cur: NodeIndex, parent: NodeIndex) -> Self::NodeIter {
-        let mut arr = get_8d_neighbors(cur.0, self.width, self.amount);
-        let (_, r, d) = get_obstacle(&self.nodes, cur.0);
-        // 检查当前点的右边和下边
-        if r {
-            arr[Direction::Right as usize] = Null::null();
-        }
-        if d {
-            arr[Direction::Down as usize] = Null::null();
-        }
-        // 处理右边是否可达
-        let i = arr[Direction::Right as usize];
-        if !i.is_null() {
-            if parent.0 != i {
-                let (ok, _, down) = get_obstacle(&self.nodes, i);
-                if ok {
-                    arr[Direction::Right as usize] = Null::null();
-                    arr[Direction::DownRight as usize] = Null::null();
-                } else if down {
-                    arr[Direction::DownRight as usize] = Null::null();
-                }
-            } else {
-                arr[Direction::Right as usize] = Null::null();
-                arr[Direction::DownRight as usize] = Null::null();
-            }
-        }
-        // 处理下边是否可达
-        let i = arr[Direction::Down as usize];
-        if !i.is_null() {
-            if parent.0 != i {
-                let (ok, right, _) = get_obstacle(&self.nodes, i);
-                if ok {
-                    arr[Direction::Down as usize] = Null::null();
-                    arr[Direction::DownRight as usize] = Null::null();
-                } else if right {
-                    arr[Direction::DownRight as usize] = Null::null();
-                }
-            } else {
-                arr[Direction::Down as usize] = Null::null();
-                arr[Direction::DownRight as usize] = Null::null();
-            }
-        }
-        // 处理左边是否可达
-        let i = arr[Direction::Left as usize];
-        if !i.is_null() {
-            if parent.0 != i {
-                let (ok, right, down) = get_obstacle(&self.nodes, i);
-                if ok || right {
-                    arr[Direction::Left as usize] = Null::null();
-                    arr[Direction::DownLeft as usize] = Null::null();
-                } else if down {
-                    arr[Direction::DownLeft as usize] = Null::null();
-                }
-            } else {
-                arr[Direction::Left as usize] = Null::null();
-                arr[Direction::DownLeft as usize] = Null::null();
-            }
-        }
-        // 处理上边是否可达
-        let i = arr[Direction::Up as usize];
-        if !i.is_null() {
-            if parent.0 != i {
-                let (ok, right, down) = get_obstacle(&self.nodes, i);
-                if ok || down {
-                    arr[Direction::Up as usize] = Null::null();
-                    arr[Direction::UpRight as usize] = Null::null();
-                } else if right {
-                    arr[Direction::UpRight as usize] = Null::null();
-                }
-            } else {
-                arr[Direction::Up as usize] = Null::null();
-                arr[Direction::UpRight as usize] = Null::null();
-            }
-        }
-        // 处理左上是否可达
-        let i = arr[Direction::UpLeft as usize];
-        if !i.is_null() {
-            if parent.0 != i {
-                let (ok, right, down) = get_obstacle(&self.nodes, i);
-                if ok || right || down {
-                    arr[Direction::UpLeft as usize] = Null::null();
-                }
-            } else {
-                arr[Direction::UpLeft as usize] = Null::null();
-            }
-        }
-        // 处理右上是否可达
-        let i = arr[Direction::UpRight as usize];
-        if !i.is_null() {
-            if parent.0 != i {
-                let (ok, _, down) = get_obstacle(&self.nodes, i);
-                if ok || down {
-                    arr[Direction::UpRight as usize] = Null::null();
-                }
-            } else {
-                arr[Direction::UpRight as usize] = Null::null();
-            }
-        }
-        // 处理左下是否可达
-        let i = arr[Direction::DownLeft as usize];
-        if !i.is_null() {
-            if parent.0 != i {
-                let (ok, right, _) = get_obstacle(&self.nodes, i);
-                if ok || right {
-                    arr[Direction::DownLeft as usize] = Null::null();
-                }
-            } else {
-                arr[Direction::DownLeft as usize] = Null::null();
-            }
-        }
-        // 处理右下是否可达
-        let i = arr[Direction::DownRight as usize];
-        if !i.is_null() {
-            if parent.0 != i {
-                let (ok, _, _) = get_obstacle(&self.nodes, i);
-                if ok {
-                    arr[Direction::DownRight as usize] = Null::null();
-                }
-            } else {
-                arr[Direction::DownRight as usize] = Null::null();
-            }
-        }
-
-        NodeIterator { arr, index: 0 }
-    }
-
-    fn get_g(&self, cur: NodeIndex, parent: NodeIndex) -> usize {
-        if cur.0 == parent.0 + 1 || cur.0 + 1 == parent.0 || cur.0 == parent.0 + self.width || cur.0 + self.width == parent.0 {
-            return self.cell_len;
-        }
-        self.oblique_len
-    }
-    fn get_h(&self, cur: NodeIndex, end: NodeIndex) -> usize {
-        let from_p = get_xy(self.width, cur);
-        let to_p = get_xy(self.width, end);
-        let x = (from_p.x - to_p.x).abs() as usize;
-        let y = (from_p.y - to_p.y).abs() as usize;
-        let (min, max) = if x <= y { (x, y) } else { (y, x) };
-
-        let t = min;
-        let r = max - min;
-        // 45度斜线的长度 + 剩余直线的长度
-        t * self.oblique_len + r * self.cell_len
-    }
-}
-
-// 遍历邻居的迭代器
-#[derive(Debug, Clone)]
-pub struct NodeIterator {
-    arr: [usize; 8],
-    index: usize,
-}
-
-impl Iterator for NodeIterator {
-    type Item = NodeIndex;
-    fn next(&mut self) -> Option<Self::Item> {
-        loop {
-            if self.index >= self.arr.len() {
-                return None;
-            }
-            let i = self.arr[self.index];
-            self.index += 1;
-            if !i.is_null() {
-                return Some(NodeIndex(i));
-            }
-        }
-    }
-}
-/// 路径过滤器，合并相同方向的路径点
-#[derive(Clone)]
-pub struct PathFilterIter<'a, N: PartialOrd + Zero + Copy + Debug, E: NodeEntry<N> + Default> {
-    result: ResultIterator<'a, N, E>,
-    // 地图的列
-    pub width: usize,
-    pub start: NodeIndex,
-    pub cur: NodeIndex,
-    pub cur_p: Point,
-    angle: Angle,
-}
-impl<'a, N: PartialOrd + Zero + Copy + Debug, E: NodeEntry<N> + Default> PathFilterIter<'a, N, E> {
-    pub fn new(mut result: ResultIterator<'a, N, E>, width: usize) -> Self {
-        let start = result.next().unwrap();
-        let cur = if let Some(c) = result.next() {
-            c
-        } else {
-            Null::null()
-        };
-        let p = get_xy(width, start);
-        let cur_p = get_xy(width, cur);
-        let angle = Angle::new(cur_p - p);
-        PathFilterIter {
-            result,
-            width,
-            start,
-            cur,
-            cur_p,
-            angle,
-        }
-    }
-}
-impl<'a, N: PartialOrd + Zero + Copy + Debug, E: NodeEntry<N> + Default> Iterator
-    for PathFilterIter<'a, N, E>
-{
-    type Item = NodeIndex;
-    fn next(&mut self) -> Option<Self::Item> {
-        if self.start.is_null() {
-            return None;
-        }
-        if self.cur.is_null() {
-            return Some(mem::replace(&mut self.start, Null::null()));
-        }
-        for node in &mut self.result {
-            let p = get_xy(self.width, node);
-            let angle = Angle::new(p - self.cur_p);
-            self.cur_p = p;
-            if angle != self.angle {
-                self.angle = angle;
-                let node = mem::replace(&mut self.cur, node);
-                return Some(mem::replace(&mut self.start, node));
-            }
-            self.cur = node;
-        }
-        let node = mem::replace(&mut self.cur, Null::null());
-        Some(mem::replace(&mut self.start, node))
-    }
-}
-
-/// 路径平滑器，合并直接可达的路径点，采用佛洛依德路径平滑算法（FLOYD），
-/// 判断在地图上两个点间的每个格子是否都可以走，算出直线划过的格子，其实就是画直线的算法，
-/// https://zhuanlan.zhihu.com/p/34074528
-#[derive(Clone)]
-pub struct PathSmoothIter<'a, N: PartialOrd + Zero + Copy + Debug, E: NodeEntry<N> + Default> {
-    result: PathFilterIter<'a, N, E>,
-    map: &'a TileMap,
-    start: NodeIndex,
-    start_p: Point,
-    cur: NodeIndex,
-    cur_p: Point,
-}
-impl<'a, N: PartialOrd + Zero + Copy + Debug, E: NodeEntry<N> + Default> PathSmoothIter<'a, N, E> {
-    pub fn new(mut result: PathFilterIter<'a, N, E>, map: &'a TileMap) -> Self {
-        let start = result.next().unwrap();
-        let start_p = get_xy(map.width, start);
-
-        let cur = if let Some(c) = result.next() {
-            c
-        } else {
-            Null::null()
-        };
-        let cur_p = get_xy(map.width, cur);
-        PathSmoothIter { result, map, start, start_p, cur, cur_p }
-    }
-}
-impl<'a, N: PartialOrd + Zero + Copy + Debug, E: NodeEntry<N> + Default> Iterator
-    for PathSmoothIter<'a, N, E>
-{
-    type Item = NodeIndex;
-    fn next(&mut self) -> Option<Self::Item> {
-        if self.start.is_null() {
-            return None;
-        }
-        if self.cur.is_null() {
-            return Some(mem::replace(&mut self.start, Null::null()));
-        }
-        for node in &mut self.result {
-            let node_p = get_xy(self.map.width, node);
-            // 判断该点和起点是否直线可达
-            if test_line(self.map, node_p, self.start_p).is_some() {
-                self.start_p = self.cur_p;
-                self.cur_p = node_p;
-                let node = mem::replace(&mut self.cur, node);
-                return Some(mem::replace(&mut self.start, node));
-            }
-            self.cur = node;
-            self.cur_p = node_p;
-        }
-        let node = mem::replace(&mut self.cur, Null::null());
-        Some(mem::replace(&mut self.start, node))
-    }
-}
-/// 判断是否地图上直线可达，返回None表示可达，否则返回最后的可达点
-pub fn test_line(map: &TileMap, start: Point, end: Point) -> Option<Point> {
-    // println!("test_line, start:{:?} end:{:?}", start, end);
-    let b = Bresenham::new(start, end);
-    let c = map.width as isize;
-    // 由于y越大越向下，所以y轴被翻转了
-    if end.x > start.x { 
-        if end.y > start.y { // 第1象限，等于正常坐标轴的第4象限
-            if b.xy_change {// 270-315度
-                test_line2(map, b, yx, check_down, check_center_down, check_center_down, check_center_right, check_center_down, check_center, check_center, -1, -c)
-            }else{// 315-360度
-                test_line2(map, b, xy, check_right, check_center_right, check_center_right, check_center_right, check_center_down, check_center, check_center, -1, -c)
-            }
-        }else{ // 第2象限，等于正常坐标轴的第1象限
-            if b.xy_change {// 45-90度
-                test_line2(map, b, yx, check, check_center_down, check_center_down, check_center_right, check_center, check_center, check_center_down, -1, c)
-            }else{// 0-45度
-                test_line1(map, b, xy, check_right, check_center_right, check_all, check_all, check_center, check_center, check_center_down, -1, c)
-            }
-        }
-    }else if end.y < start.y {// 第3象限，等于正常坐标轴的第2象限
-        if b.xy_change {// 135-180度
-            test_line1(map, b, yx, check, check_center_down, check_all, check_center_down, check_center_right, check_center_down, check_all, 1, c)
-        }else{// 90-135度
-            test_line1(map, b, xy, check, check_center_right, check_all, check_center_down, check_center_right, check_center_right, check_all, 1, c)
-        }
-    }else{// 第4象限，等于正常坐标轴的第3象限
-        if b.xy_change {// 225-270度
-            test_line1(map, b, yx, check_down, check_center_down, check_all, check_center, check_all, check_center, check_center_right, 1, -c)
-        }else{// 180-225度
-            test_line2(map, b, xy, check, check_center_right, check_center_right, check_center, check_all, check_center, check_all, 1, -c)
-        }
-        
-    }
-}
-#[inline]
-fn xy(p: Point) -> Point {p}
-#[inline]
-fn yx(p: Point) -> Point {Point::new(p.y, p.x)}
-#[inline]
-fn check(_nodes: &Vec<u8>, _index: isize) -> bool {false}
-fn check_center(nodes: &Vec<u8>, index: isize) -> bool {
-    let (center, _right, _down) = get_obstacle(nodes, index as usize);
-    center
-}
-#[inline]
-fn check_right(nodes: &Vec<u8>, index: isize) -> bool {
-    let (_center, right, _down) = get_obstacle(nodes, index as usize);
-    right
-}
-fn check_center_right(nodes: &Vec<u8>, index: isize) -> bool {
-    let (center, right, _down) = get_obstacle(nodes, index as usize);
-    center || right
-}
-#[inline]
-fn check_down(nodes: &Vec<u8>, index: isize) -> bool {
-    let (_center, _right, down) = get_obstacle(nodes, index as usize);
-    down
-}
-#[inline]
-fn check_center_down(nodes: &Vec<u8>, index: isize) -> bool {
-    let (center, _right, down) = get_obstacle(nodes, index as usize);
-    center || down
-}
-#[inline]
-fn check_all(nodes: &Vec<u8>, index: isize) -> bool {
-    let (center, right, down) = get_obstacle(nodes, index as usize);
-    center || right || down
-}
-#[inline]
-fn get_index(p: Point, width: usize) -> isize {
-    p.x + p.y * (width as isize)
-}
-/// 判断是否地图上直线可达
-#[inline]
-fn test_line1(map: &TileMap, mut b: Bresenham, change: fn(Point) -> Point, start_check: fn(&Vec<u8>, isize)-> bool, check_line: fn(&Vec<u8>, isize)-> bool, check_oblique: fn(&Vec<u8>, isize)-> bool, check_oblique1: fn(&Vec<u8>, isize)-> bool, check_oblique2: fn(&Vec<u8>, isize)-> bool, check_line_end: fn(&Vec<u8>, isize)-> bool, check_oblique_end: fn(&Vec<u8>, isize)-> bool, oblique1: isize, oblique2: isize, ) -> Option<Point> {
-    let index = get_index(change(b.start), map.width);
-    if start_check(&map.nodes, index) {
-        return Some(b.start)
-    }
-    let mut last = b.start;
-    b.step();
-    while b.start.x != b.end.x && b.start.y != b.end.y {// 如果和终点直线连通，则可判断为直线可达
-        let index = get_index(change(b.start), map.width);
-        if b.start.y != last.y { // 为斜线
-            if check_oblique(&map.nodes, index) || check_oblique1(&map.nodes, index + oblique1) || check_oblique2(&map.nodes, index + oblique2) {
-                return Some(change(last))
-            }
-            if check_oblique(&map.nodes, index) {
-                return Some(change(last))
-            }
-            last = b.start;
-        }else{
-            if check_line(&map.nodes, index) {
-                return Some(change(last))
-            }
-        }
-        b.step();
-    }
-    let index = get_index(change(b.start), map.width);
-    if b.start.y != last.y { // 为斜线
-        if check_oblique_end(&map.nodes, index) || check_oblique1(&map.nodes, index + oblique1) || check_oblique2(&map.nodes, index + oblique2) {
-            return Some(change(last))
-        }
-    }else{
-        if check_line_end(&map.nodes, index) {
-            return Some(change(last))
-        }
-    }
-    None
-}
-/// 判断是否地图上直线可达
-#[inline]
-fn test_line2(map: &TileMap, mut b: Bresenham, change: fn(Point) -> Point, start_check: fn(&Vec<u8>, isize)-> bool, check_line: fn(&Vec<u8>, isize)-> bool, check_oblique: fn(&Vec<u8>, isize)-> bool, check_oblique1: fn(&Vec<u8>, isize)-> bool, check_oblique2: fn(&Vec<u8>, isize)-> bool, check_line_end: fn(&Vec<u8>, isize)-> bool, check_oblique_end: fn(&Vec<u8>, isize)-> bool, oblique1: isize, oblique2: isize, ) -> Option<Point> {
-    let index = get_index(change(b.start), map.width);
-    if start_check(&map.nodes, index) {
-        return Some(b.start)
-    }
-    let mut last = b.start;
-    b.step();
-    while b.start.x != b.end.x && b.start.y != b.end.y {// 如果和终点直线连通，则可判断为直线可达
-        let index = get_index(change(b.start), map.width);
-        if b.start.y != last.y { // 为斜线
-            if check_oblique(&map.nodes, index) || check_oblique1(&map.nodes, index + oblique1) || check_oblique2(&map.nodes, index + oblique2) {
-                return Some(change(last))
-            }
-            if check_oblique(&map.nodes, index) {
-                return Some(change(last))
-            }
-            last = b.start;
-        }else if (b.float + b.steep.1) as isize != last.y { // 下次是斜线
-            if check_all(&map.nodes, index) {
-                return Some(change(last))
-            }
-        }else{ // 下次也不是斜线
-            if check_line(&map.nodes, index) { 
-                return Some(change(last))
-            }
-        }
-        b.step();
-    }
-    let index = get_index(change(b.start), map.width);
-    if b.start.y != last.y { // 为斜线
-        if check_oblique_end(&map.nodes, index) || check_oblique1(&map.nodes, index + oblique1) || check_oblique2(&map.nodes, index + oblique2) {
-            return Some(change(last))
-        }
-    }else{
-        if check_line_end(&map.nodes, index) {
-            return Some(change(last))
-        }
-    }
-    None
-}
-
-/// 获得指定位置瓦片的坐标
-pub fn get_xy(width: usize, index: NodeIndex) -> Point {
-    Point::new((index.0 % width) as isize, (index.0 / width) as isize)
-}
-
-//#![feature(test)]
-#[cfg(test)]
-mod test_tilemap {
-<<<<<<< HEAD
-    use crate::*;
-    //use rand_core::SeedableRng;
-=======
-    use crate::{*, normal::{make_neighbors, Entry}, finder::{NodeIndex, AStar}, tile_map::{TileMap, PathFilterIter, PathSmoothIter, TileObstacle}};
-    use rand_core::SeedableRng;
->>>>>>> 9ca2eaf1
-    use test::Bencher;
-    #[test]
-    fn test2() {
-        //let mut rng = pcg_rand::Pcg32::seed_from_u64(1238);
-        let mut map = TileMap::new(11, 11, 100, 141);
-        map.nodes[48] = 4;
-        map.nodes[49] = 4;
-        map.nodes[50] = 4;
-        map.nodes[59] = 4;
-        map.nodes[60] = 4;
-        map.nodes[61] = 4;
-        map.nodes[70] = 4;
-        map.nodes[71] = 4;
-        map.nodes[72] = 4;
-
-        let width = map.width;
-
-        let mut astar: AStar<usize, Entry<usize>> = AStar::with_capacity(map.width * map.height, 100);
-
-        let start = NodeIndex(120);
-        let end = NodeIndex(0);
-
-        let r = astar.find(start, end, 30000, &mut map, make_neighbors);
-        println!("r: {:?}", r);
-
-        let mut c = 0;
-        for r in PathFilterIter::new(astar.result_iter(end), map.width) {
-            println!("x:{},y:{}", r.0 % width, r.0 / width);
-            c += 1;
-        }
-        println!("c:{}", c);
-
-        let start = NodeIndex(0);
-        let end = NodeIndex(120);
-
-        let r = astar.find(start, end, 30000, &mut map, make_neighbors);
-        println!("r: {:?}", r);
-
-        let mut c = 0;
-        for r in PathFilterIter::new(astar.result_iter(end), map.width) {
-            println!("x:{},y:{}", r.0 % width, r.0 / width);
-            c += 1;
-        }
-        println!("c:{}", c);
-        c = 0;
-<<<<<<< HEAD
-        let f = PathFilterIter::new(astar.result_iter(end), map.width);
-=======
-        let f: PathFilterIter<usize, Entry<usize>> = PathFilterIter::new(astar.result_iter(end), map.column);
->>>>>>> 9ca2eaf1
-        for r in PathSmoothIter::new(f, &map) {
-            println!("x:{},y:{}", r.0 % width, r.0 / width);
-            c += 1;
-        }
-        println!("c:{}", c);
-
-    }
-    #[test]
-    fn test3() {
-        //let mut rng = pcg_rand::Pcg32::seed_from_u64(1238);
-        let mut map = TileMap::new(1000, 1000, 100, 141);
-        map.nodes[88 + 88 * map.width] = TileObstacle::Center as u8;
-        map.nodes[65 + 64 * map.width] = TileObstacle::Center as u8;
-        map.nodes[54 + 55 * map.width] = TileObstacle::Center as u8;
-        map.nodes[44 + 44 * map.width] = TileObstacle::Center as u8;
-        map.nodes[33 + 33 * map.width] = TileObstacle::Center as u8;
-        let width = map.width;
-        let x1 = 999; //rng.next_u32() as usize%map.column;
-        let y1 = 999; //rng.next_u32()as usize %map.row;
-        let x2 = 1; //rng.next_u32() as usize%map.column;
-        let y2 = 1; //rng.next_u32()as usize %map.row;
-        println!("x1:{},y1:{}, x2:{},y2:{}", x1, y1, x2, y2);
-        let mut astar: AStar<usize, Entry<usize>> = AStar::with_capacity(map.width * map.height, 100);
-        let start = NodeIndex(x1 + y1 * map.width);
-        let end = NodeIndex(x2 + y2 * map.width);
-        let r = astar.find(start, end, 30000, &mut map, make_neighbors);
-
-        println!("r: {:?}", r);
-        let mut c = 0;
-        for r in PathFilterIter::new(astar.result_iter(end), map.width) {
-            println!("x:{},y:{}", r.0 % width, r.0 / width);
-            c += 1;
-        }
-        println!("c:{}", c);
-        c = 0;
-        let f = PathFilterIter::new(astar.result_iter(end), map.width);
-        
-        for r in PathSmoothIter::new(f, &map) {
-            println!("x:{},y:{}", r.0 % width, r.0 / width);
-            c += 1;
-        }
-        println!("c:{}", c);
-    }
-
-    #[bench]
-    fn bench_test1(b: &mut Bencher) {
-        //let mut rng = pcg_rand::Pcg32::seed_from_u64(1238);
-        let mut map = TileMap::new(100, 100, 100, 141);
-        map.nodes[88 + 88 * map.width] = 4;
-        map.nodes[65 + 64 * map.width] = 4;
-        map.nodes[54 + 55 * map.width] = 4;
-        map.nodes[44 + 44 * map.width] = 4;
-        map.nodes[33 + 33 * map.width] = 4;
-
-        let x1 = 99; //rng.next_u32() as usize%map.column;
-        let y1 = 99; //rng.next_u32()as usize %map.row;
-        let x2 = 1; //rng.next_u32() as usize%map.column;
-        let y2 = 1; //rng.next_u32()as usize %map.row;
-                    //println!("x1:{},y1:{}, x2:{},y2:{}", x1, y1, x2, y2);
-        let mut astar: AStar<usize, Entry<usize>> = AStar::with_capacity(map.width * map.height, 100);
-        b.iter(move || {
-            let start = NodeIndex(x1 + y1 * map.width);
-            let end = NodeIndex(x2 + y2 * map.width);
-            let _r = astar.find(start, end, 30000, &mut map, make_neighbors);
-            let mut vec: Vec<NodeIndex> = Vec::with_capacity(100);
-            let f = PathFilterIter::new(astar.result_iter(end), map.width);
-        
-            for r in PathSmoothIter::new(f, &map) {
-                vec.push(r);
-                // println!("x:{},y:{}", r.0%map.column, r.0/map.column);
-            }
-        });
-    }
-}
+//!
+//! A*寻路的瓦片地图
+//! 需指定行数和列数，每个瓦片的边长和斜角长度，默认为100和141。
+//! 瓦片信息包括3个信息：瓦片是否障碍， 右边是否障碍，下边是否障碍。这些是从左到右，从上到下地进行排序的。一个矩阵表示的地图也称为瓦片地图。
+//! 获得邻居时， 如果斜向对应的两个直方向的瓦片有1个不可走，则该斜方向就不可走。
+//! 如果使用PathSmoothIter来平滑路径，则斜向对应的两个直方向的瓦片有1个不可走，则该斜方向就不可走。
+//!
+
+use crate::{*, finder::{NodeIndex, NodeEntry, ResultIterator}, normal::Map, base::{Point, Angle}, bresenham::Bresenham};
+use num_traits::Zero;
+use pi_null::Null;
+use std::{fmt::Debug, mem};
+
+
+// 八方向枚举
+#[repr(C)]
+#[derive(Debug, Clone)]
+pub enum Direction {
+    Left = 0,
+    Right = 1,
+    Up = 2,
+    Down = 3,
+    UpLeft = 4,
+    UpRight = 5,
+    DownLeft = 6,
+    DownRight = 7,
+}
+/// 获得指定位置瓦片的上下左右四个瓦片， 如果为数组元素为null，则超出边界
+pub fn get_4d_neighbors(tile_index: usize, width: usize, amount: usize) -> [usize; 4] {
+    let mut arr = [Null::null(), Null::null(), Null::null(), Null::null()];
+    if tile_index >= amount + width {
+        return arr;
+    }
+    let x = tile_index % width;
+    if x == width - 1 {
+        arr[Direction::Left as usize] = tile_index - 1;
+    } else if x > 0 {
+        arr[Direction::Left as usize] = tile_index - 1;
+        arr[Direction::Right as usize] = tile_index + 1;
+    } else {
+        arr[Direction::Right as usize] = tile_index + 1;
+    }
+    if tile_index + width >= amount {
+        arr[Direction::Up as usize] = tile_index - width;
+    } else if tile_index >= width {
+        arr[Direction::Up as usize] = tile_index - width;
+        arr[Direction::Down as usize] = tile_index + width;
+    } else {
+        arr[Direction::Down as usize] = tile_index + width;
+    }
+    arr
+}
+/// 获得指定位置瓦片周围的八个瓦片， 如果为数组元素为null，则超出边界
+pub fn get_8d_neighbors(tile_index: usize, width: usize, amount: usize) -> [usize; 8] {
+    let mut arr = [
+        Null::null(),
+        Null::null(),
+        Null::null(),
+        Null::null(),
+        Null::null(),
+        Null::null(),
+        Null::null(),
+        Null::null(),
+    ];
+    if tile_index >= amount + width {
+        return arr;
+    }
+    let x = tile_index % width;
+    if tile_index >= amount {
+        arr[Direction::Up as usize] = tile_index - width;
+        if x == width - 1 {
+            arr[Direction::UpLeft as usize] = arr[Direction::Up as usize] - 1;
+        } else if x > 0 {
+            arr[Direction::UpLeft as usize] = arr[Direction::Up as usize] - 1;
+            arr[Direction::UpRight as usize] = arr[Direction::Up as usize] + 1;
+        } else {
+            arr[Direction::UpRight as usize] = arr[Direction::Up as usize] + 1;
+        }
+        return arr;
+    }
+    if x == width - 1 {
+        arr[Direction::Left as usize] = tile_index - 1;
+        if tile_index + width >= amount {
+            arr[Direction::Up as usize] = tile_index - width;
+            arr[Direction::UpLeft as usize] = arr[Direction::Up as usize] - 1;
+        } else if tile_index >= width {
+            arr[Direction::Up as usize] = tile_index - width;
+            arr[Direction::Down as usize] = tile_index + width;
+            arr[Direction::UpLeft as usize] = arr[Direction::Up as usize] - 1;
+            arr[Direction::DownLeft as usize] = arr[Direction::Down as usize] - 1;
+        } else {
+            arr[Direction::Down as usize] = tile_index + width;
+            arr[Direction::DownLeft as usize] = arr[Direction::Down as usize] - 1;
+        }
+    } else if x > 0 {
+        arr[Direction::Left as usize] = tile_index - 1;
+        arr[Direction::Right as usize] = tile_index + 1;
+        if tile_index + width >= amount {
+            arr[Direction::Up as usize] = tile_index - width;
+            arr[Direction::UpLeft as usize] = arr[Direction::Up as usize] - 1;
+            arr[Direction::UpRight as usize] = arr[Direction::Up as usize] + 1;
+        } else if tile_index >= width {
+            arr[Direction::Up as usize] = tile_index - width;
+            arr[Direction::Down as usize] = tile_index + width;
+            arr[Direction::UpLeft as usize] = arr[Direction::Up as usize] - 1;
+            arr[Direction::UpRight as usize] = arr[Direction::Up as usize] + 1;
+            arr[Direction::DownLeft as usize] = arr[Direction::Down as usize] - 1;
+            arr[Direction::DownRight as usize] = arr[Direction::Down as usize] + 1;
+        } else {
+            arr[Direction::Down as usize] = tile_index + width;
+            arr[Direction::DownLeft as usize] = arr[Direction::Down as usize] - 1;
+            arr[Direction::DownRight as usize] = arr[Direction::Down as usize] + 1;
+        }
+    } else {
+        arr[Direction::Right as usize] = tile_index + 1;
+        if tile_index + width >= amount {
+            arr[Direction::Up as usize] = tile_index - width;
+            arr[Direction::UpRight as usize] = arr[Direction::Up as usize] + 1;
+        } else if tile_index >= width {
+            arr[Direction::Up as usize] = tile_index - width;
+            arr[Direction::Down as usize] = tile_index + width;
+            arr[Direction::UpRight as usize] = arr[Direction::Up as usize] + 1;
+            arr[Direction::DownRight as usize] = arr[Direction::Down as usize] + 1;
+        } else {
+            arr[Direction::Down as usize] = tile_index + width;
+            arr[Direction::DownRight as usize] = arr[Direction::Down as usize] + 1;
+        }
+    }
+    arr
+}
+
+// 瓦片内的障碍
+#[repr(C)]
+#[derive(Debug, Clone)]
+pub enum TileObstacle {
+    Right = 1,
+    Down = 2,
+    Center = 4,
+}
+/// 获得指定位置的障碍物描述（中心是否障碍， 右边是否障碍， 下边是否障碍）
+#[inline]
+pub fn get_obstacle(nodes: &Vec<u8>, index: usize) -> (bool, bool, bool) {
+    let i = nodes[index] as usize;
+    (
+        (i & TileObstacle::Center as usize) > 0,
+        (i & TileObstacle::Right as usize) > 0,
+        (i & TileObstacle::Down as usize) > 0,
+    )
+}
+/// 设置flag
+#[inline]
+pub fn set_flag(value: usize, b: bool, flag: usize) -> usize {
+    if b {
+        value | flag
+    } else {
+        value & !flag
+    }
+}
+
+pub struct TileMap {
+    // 该图所有节点是否有障碍， 右边是否障碍，下边是否障碍
+    pub nodes: Vec<u8>,
+    // 该图宽度
+    pub width: usize,
+    // 该图高度
+    pub height: usize,
+    // 该图节点的长度， 如果是整数，则必须大于10
+    cell_len: usize,
+    // 该图节点间斜45°的长度， 根号2 * cell_len
+    oblique_len: usize,
+    // 瓦片总数量
+    amount: usize,
+}
+
+impl TileMap {
+    ///
+    /// 新建一个瓦片地图
+    ///
+    /// 需指定瓦片地图的宽度和高度，每个瓦片的边长和斜变长
+    pub fn new(width: usize, height: usize, cell_len: usize, oblique_len: usize) -> Self {
+        let amount = height * width;
+        let mut nodes = Vec::with_capacity(amount);
+        nodes.resize_with(amount, Default::default);
+        TileMap {
+            nodes,
+            width,
+            height,
+            cell_len,
+            oblique_len,
+            amount: height * width,
+        }
+    }
+    pub fn get_node_obstacle(&mut self, node: NodeIndex) -> u8 {
+        self.nodes[node.0]
+    }
+    pub fn set_node_obstacle(&mut self, node: NodeIndex, tile_obstacle: u8) {
+        self.nodes[node.0] = tile_obstacle;
+    }
+    pub fn set_node_center_obstacle(&mut self, node: NodeIndex, center_obstacle: bool) {
+        self.nodes[node.0] = set_flag(
+            self.nodes[node.0] as usize,
+            center_obstacle,
+            TileObstacle::Center as usize,
+        ) as u8;
+    }
+    pub fn set_node_right_obstacle(&mut self, node: NodeIndex, right_obstacle: bool) {
+        self.nodes[node.0] = set_flag(
+            self.nodes[node.0] as usize,
+            right_obstacle,
+            TileObstacle::Right as usize,
+        ) as u8;
+    }
+    pub fn set_node_down_obstacle(&mut self, node: NodeIndex, down_obstacle: bool) {
+        self.nodes[node.0] = set_flag(
+            self.nodes[node.0] as usize,
+            down_obstacle,
+            TileObstacle::Down as usize,
+        ) as u8;
+    }
+}
+
+impl Map<usize> for TileMap {
+    type NodeIter = NodeIterator;
+
+    fn get_neighbors(&self, cur: NodeIndex, parent: NodeIndex) -> Self::NodeIter {
+        let mut arr = get_8d_neighbors(cur.0, self.width, self.amount);
+        let (_, r, d) = get_obstacle(&self.nodes, cur.0);
+        // 检查当前点的右边和下边
+        if r {
+            arr[Direction::Right as usize] = Null::null();
+        }
+        if d {
+            arr[Direction::Down as usize] = Null::null();
+        }
+        // 处理右边是否可达
+        let i = arr[Direction::Right as usize];
+        if !i.is_null() {
+            if parent.0 != i {
+                let (ok, _, down) = get_obstacle(&self.nodes, i);
+                if ok {
+                    arr[Direction::Right as usize] = Null::null();
+                    arr[Direction::DownRight as usize] = Null::null();
+                } else if down {
+                    arr[Direction::DownRight as usize] = Null::null();
+                }
+            } else {
+                arr[Direction::Right as usize] = Null::null();
+                arr[Direction::DownRight as usize] = Null::null();
+            }
+        }
+        // 处理下边是否可达
+        let i = arr[Direction::Down as usize];
+        if !i.is_null() {
+            if parent.0 != i {
+                let (ok, right, _) = get_obstacle(&self.nodes, i);
+                if ok {
+                    arr[Direction::Down as usize] = Null::null();
+                    arr[Direction::DownRight as usize] = Null::null();
+                } else if right {
+                    arr[Direction::DownRight as usize] = Null::null();
+                }
+            } else {
+                arr[Direction::Down as usize] = Null::null();
+                arr[Direction::DownRight as usize] = Null::null();
+            }
+        }
+        // 处理左边是否可达
+        let i = arr[Direction::Left as usize];
+        if !i.is_null() {
+            if parent.0 != i {
+                let (ok, right, down) = get_obstacle(&self.nodes, i);
+                if ok || right {
+                    arr[Direction::Left as usize] = Null::null();
+                    arr[Direction::DownLeft as usize] = Null::null();
+                } else if down {
+                    arr[Direction::DownLeft as usize] = Null::null();
+                }
+            } else {
+                arr[Direction::Left as usize] = Null::null();
+                arr[Direction::DownLeft as usize] = Null::null();
+            }
+        }
+        // 处理上边是否可达
+        let i = arr[Direction::Up as usize];
+        if !i.is_null() {
+            if parent.0 != i {
+                let (ok, right, down) = get_obstacle(&self.nodes, i);
+                if ok || down {
+                    arr[Direction::Up as usize] = Null::null();
+                    arr[Direction::UpRight as usize] = Null::null();
+                } else if right {
+                    arr[Direction::UpRight as usize] = Null::null();
+                }
+            } else {
+                arr[Direction::Up as usize] = Null::null();
+                arr[Direction::UpRight as usize] = Null::null();
+            }
+        }
+        // 处理左上是否可达
+        let i = arr[Direction::UpLeft as usize];
+        if !i.is_null() {
+            if parent.0 != i {
+                let (ok, right, down) = get_obstacle(&self.nodes, i);
+                if ok || right || down {
+                    arr[Direction::UpLeft as usize] = Null::null();
+                }
+            } else {
+                arr[Direction::UpLeft as usize] = Null::null();
+            }
+        }
+        // 处理右上是否可达
+        let i = arr[Direction::UpRight as usize];
+        if !i.is_null() {
+            if parent.0 != i {
+                let (ok, _, down) = get_obstacle(&self.nodes, i);
+                if ok || down {
+                    arr[Direction::UpRight as usize] = Null::null();
+                }
+            } else {
+                arr[Direction::UpRight as usize] = Null::null();
+            }
+        }
+        // 处理左下是否可达
+        let i = arr[Direction::DownLeft as usize];
+        if !i.is_null() {
+            if parent.0 != i {
+                let (ok, right, _) = get_obstacle(&self.nodes, i);
+                if ok || right {
+                    arr[Direction::DownLeft as usize] = Null::null();
+                }
+            } else {
+                arr[Direction::DownLeft as usize] = Null::null();
+            }
+        }
+        // 处理右下是否可达
+        let i = arr[Direction::DownRight as usize];
+        if !i.is_null() {
+            if parent.0 != i {
+                let (ok, _, _) = get_obstacle(&self.nodes, i);
+                if ok {
+                    arr[Direction::DownRight as usize] = Null::null();
+                }
+            } else {
+                arr[Direction::DownRight as usize] = Null::null();
+            }
+        }
+
+        NodeIterator { arr, index: 0 }
+    }
+
+    fn get_g(&self, cur: NodeIndex, parent: NodeIndex) -> usize {
+        if cur.0 == parent.0 + 1 || cur.0 + 1 == parent.0 || cur.0 == parent.0 + self.width || cur.0 + self.width == parent.0 {
+            return self.cell_len;
+        }
+        self.oblique_len
+    }
+    fn get_h(&self, cur: NodeIndex, end: NodeIndex) -> usize {
+        let from_p = get_xy(self.width, cur);
+        let to_p = get_xy(self.width, end);
+        let x = (from_p.x - to_p.x).abs() as usize;
+        let y = (from_p.y - to_p.y).abs() as usize;
+        let (min, max) = if x <= y { (x, y) } else { (y, x) };
+
+        let t = min;
+        let r = max - min;
+        // 45度斜线的长度 + 剩余直线的长度
+        t * self.oblique_len + r * self.cell_len
+    }
+}
+
+// 遍历邻居的迭代器
+#[derive(Debug, Clone)]
+pub struct NodeIterator {
+    arr: [usize; 8],
+    index: usize,
+}
+
+impl Iterator for NodeIterator {
+    type Item = NodeIndex;
+    fn next(&mut self) -> Option<Self::Item> {
+        loop {
+            if self.index >= self.arr.len() {
+                return None;
+            }
+            let i = self.arr[self.index];
+            self.index += 1;
+            if !i.is_null() {
+                return Some(NodeIndex(i));
+            }
+        }
+    }
+}
+/// 路径过滤器，合并相同方向的路径点
+#[derive(Clone)]
+pub struct PathFilterIter<'a, N: PartialOrd + Zero + Copy + Debug, E: NodeEntry<N> + Default> {
+    result: ResultIterator<'a, N, E>,
+    // 地图的列
+    pub width: usize,
+    pub start: Point,
+    pub cur: Point,
+    angle: Angle,
+}
+impl<'a, N: PartialOrd + Zero + Copy + Debug, E: NodeEntry<N> + Default> PathFilterIter<'a, N, E> {
+    pub fn new(mut result: ResultIterator<'a, N, E>, width: usize) -> Self {
+        let start = result.next().unwrap();
+        let cur = if let Some(c) = result.next() {
+            c
+        } else {
+            Null::null()
+        };
+        let start = get_xy(width, start);
+        let cur = get_xy(width, cur);
+        let angle = Angle::new(cur - start);
+        PathFilterIter {
+            result,
+            width,
+            start,
+            cur,
+            angle,
+        }
+    }
+}
+impl<'a, N: PartialOrd + Zero + Copy + Debug, E: NodeEntry<N> + Default> Iterator
+    for PathFilterIter<'a, N, E>
+{
+    type Item = Point;
+    fn next(&mut self) -> Option<Self::Item> {
+        if self.start.is_null() {
+            return None;
+        }
+        if self.cur.is_null() {
+            return Some(mem::replace(&mut self.start, Null::null()));
+        }
+        for node in &mut self.result {
+            let p = get_xy(self.width, node);
+            let angle = Angle::new(p - self.cur);
+            if angle != self.angle {
+                self.angle = angle;
+                let node = mem::replace(&mut self.cur, p);
+                return Some(mem::replace(&mut self.start, node));
+            }
+            self.cur = p;
+        }
+        let node = mem::replace(&mut self.cur, Null::null());
+        Some(mem::replace(&mut self.start, node))
+    }
+}
+
+/// 路径平滑器，合并直接可达的路径点，采用佛洛依德路径平滑算法（FLOYD），
+/// 判断在地图上两个点间的每个格子是否都可以走，算出直线划过的格子，其实就是画直线的算法，
+/// https://zhuanlan.zhihu.com/p/34074528
+#[derive(Clone)]
+pub struct PathSmoothIter<'a, N: PartialOrd + Zero + Copy + Debug, E: NodeEntry<N> + Default> {
+    result: PathFilterIter<'a, N, E>,
+    map: &'a TileMap,
+    start: Point,
+    cur: Point,
+}
+impl<'a, N: PartialOrd + Zero + Copy + Debug, E: NodeEntry<N> + Default> PathSmoothIter<'a, N, E> {
+    pub fn new(mut result: PathFilterIter<'a, N, E>, map: &'a TileMap) -> Self {
+        let start = result.next().unwrap();
+        let cur = if let Some(c) = result.next() {
+            c
+        } else {
+            Null::null()
+        };
+        PathSmoothIter { result, map, start, cur }
+    }
+}
+impl<'a, N: PartialOrd + Zero + Copy + Debug, E: NodeEntry<N> + Default> Iterator
+    for PathSmoothIter<'a, N, E>
+{
+    type Item = Point;
+    fn next(&mut self) -> Option<Self::Item> {
+        if self.start.is_null() {
+            return None;
+        }
+        if self.cur.is_null() {
+            return Some(mem::replace(&mut self.start, Null::null()));
+        }
+        for node in &mut self.result {
+            // 判断该点和起点是否直线可达
+            if test_line(self.map, node, self.start).is_some() {
+                let node = mem::replace(&mut self.cur, node);
+                return Some(mem::replace(&mut self.start, node));
+            }
+            self.cur = node;
+        }
+        let node = mem::replace(&mut self.cur, Null::null());
+        Some(mem::replace(&mut self.start, node))
+    }
+}
+/// 判断是否地图上直线可达，返回None表示可达，否则返回最后的可达点
+pub fn test_line(map: &TileMap, start: Point, end: Point) -> Option<Point> {
+    // println!("test_line, start:{:?} end:{:?}", start, end);
+    let b = Bresenham::new(start, end);
+    let c = map.width as isize;
+    // 由于y越大越向下，所以y轴被翻转了
+    if end.x > start.x { 
+        if end.y > start.y { // 第1象限，等于正常坐标轴的第4象限
+            if b.xy_change {// 270-315度
+                test_line2(map, b, yx, check_down, check_center_down, check_center_down, check_center_right, check_center_down, check_center, check_center, -1, -c)
+            }else{// 315-360度
+                test_line2(map, b, xy, check_right, check_center_right, check_center_right, check_center_right, check_center_down, check_center, check_center, -1, -c)
+            }
+        }else{ // 第2象限，等于正常坐标轴的第1象限
+            if b.xy_change {// 45-90度
+                test_line2(map, b, yx, check, check_center_down, check_center_down, check_center_right, check_center, check_center, check_center_down, -1, c)
+            }else{// 0-45度
+                test_line1(map, b, xy, check_right, check_center_right, check_all, check_all, check_center, check_center, check_center_down, -1, c)
+            }
+        }
+    }else if end.y < start.y {// 第3象限，等于正常坐标轴的第2象限
+        if b.xy_change {// 135-180度
+            test_line1(map, b, yx, check, check_center_down, check_all, check_center_down, check_center_right, check_center_down, check_all, 1, c)
+        }else{// 90-135度
+            test_line1(map, b, xy, check, check_center_right, check_all, check_center_down, check_center_right, check_center_right, check_all, 1, c)
+        }
+    }else{// 第4象限，等于正常坐标轴的第3象限
+        if b.xy_change {// 225-270度
+            test_line1(map, b, yx, check_down, check_center_down, check_all, check_center, check_all, check_center, check_center_right, 1, -c)
+        }else{// 180-225度
+            test_line2(map, b, xy, check, check_center_right, check_center_right, check_center, check_all, check_center, check_all, 1, -c)
+        }
+        
+    }
+}
+#[inline]
+fn xy(p: Point) -> Point {p}
+#[inline]
+fn yx(p: Point) -> Point {Point::new(p.y, p.x)}
+#[inline]
+fn check(_nodes: &Vec<u8>, _index: isize) -> bool {false}
+fn check_center(nodes: &Vec<u8>, index: isize) -> bool {
+    let (center, _right, _down) = get_obstacle(nodes, index as usize);
+    center
+}
+#[inline]
+fn check_right(nodes: &Vec<u8>, index: isize) -> bool {
+    let (_center, right, _down) = get_obstacle(nodes, index as usize);
+    right
+}
+fn check_center_right(nodes: &Vec<u8>, index: isize) -> bool {
+    let (center, right, _down) = get_obstacle(nodes, index as usize);
+    center || right
+}
+#[inline]
+fn check_down(nodes: &Vec<u8>, index: isize) -> bool {
+    let (_center, _right, down) = get_obstacle(nodes, index as usize);
+    down
+}
+#[inline]
+fn check_center_down(nodes: &Vec<u8>, index: isize) -> bool {
+    let (center, _right, down) = get_obstacle(nodes, index as usize);
+    center || down
+}
+#[inline]
+fn check_all(nodes: &Vec<u8>, index: isize) -> bool {
+    let (center, right, down) = get_obstacle(nodes, index as usize);
+    center || right || down
+}
+#[inline]
+fn get_index(p: Point, width: usize) -> isize {
+    p.x + p.y * (width as isize)
+}
+/// 判断是否地图上直线可达
+#[inline]
+fn test_line1(map: &TileMap, mut b: Bresenham, change: fn(Point) -> Point, start_check: fn(&Vec<u8>, isize)-> bool, check_line: fn(&Vec<u8>, isize)-> bool, check_oblique: fn(&Vec<u8>, isize)-> bool, check_oblique1: fn(&Vec<u8>, isize)-> bool, check_oblique2: fn(&Vec<u8>, isize)-> bool, check_line_end: fn(&Vec<u8>, isize)-> bool, check_oblique_end: fn(&Vec<u8>, isize)-> bool, oblique1: isize, oblique2: isize, ) -> Option<Point> {
+    let index = get_index(change(b.start), map.width);
+    if start_check(&map.nodes, index) {
+        return Some(b.start)
+    }
+    let mut last = b.start;
+    b.step();
+    while b.start.x != b.end.x && b.start.y != b.end.y {// 如果和终点直线连通，则可判断为直线可达
+        let index = get_index(change(b.start), map.width);
+        if b.start.y != last.y { // 为斜线
+            if check_oblique(&map.nodes, index) || check_oblique1(&map.nodes, index + oblique1) || check_oblique2(&map.nodes, index + oblique2) {
+                return Some(change(last))
+            }
+            if check_oblique(&map.nodes, index) {
+                return Some(change(last))
+            }
+            last = b.start;
+        }else{
+            if check_line(&map.nodes, index) {
+                return Some(change(last))
+            }
+        }
+        b.step();
+    }
+    let index = get_index(change(b.start), map.width);
+    if b.start.y != last.y { // 为斜线
+        if check_oblique_end(&map.nodes, index) || check_oblique1(&map.nodes, index + oblique1) || check_oblique2(&map.nodes, index + oblique2) {
+            return Some(change(last))
+        }
+    }else{
+        if check_line_end(&map.nodes, index) {
+            return Some(change(last))
+        }
+    }
+    None
+}
+/// 判断是否地图上直线可达
+#[inline]
+fn test_line2(map: &TileMap, mut b: Bresenham, change: fn(Point) -> Point, start_check: fn(&Vec<u8>, isize)-> bool, check_line: fn(&Vec<u8>, isize)-> bool, check_oblique: fn(&Vec<u8>, isize)-> bool, check_oblique1: fn(&Vec<u8>, isize)-> bool, check_oblique2: fn(&Vec<u8>, isize)-> bool, check_line_end: fn(&Vec<u8>, isize)-> bool, check_oblique_end: fn(&Vec<u8>, isize)-> bool, oblique1: isize, oblique2: isize, ) -> Option<Point> {
+    let index = get_index(change(b.start), map.width);
+    if start_check(&map.nodes, index) {
+        return Some(b.start)
+    }
+    let mut last = b.start;
+    b.step();
+    while b.start.x != b.end.x && b.start.y != b.end.y {// 如果和终点直线连通，则可判断为直线可达
+        let index = get_index(change(b.start), map.width);
+        if b.start.y != last.y { // 为斜线
+            if check_oblique(&map.nodes, index) || check_oblique1(&map.nodes, index + oblique1) || check_oblique2(&map.nodes, index + oblique2) {
+                return Some(change(last))
+            }
+            if check_oblique(&map.nodes, index) {
+                return Some(change(last))
+            }
+            last = b.start;
+        }else if (b.float + b.steep.1) as isize != last.y { // 下次是斜线
+            if check_all(&map.nodes, index) {
+                return Some(change(last))
+            }
+        }else{ // 下次也不是斜线
+            if check_line(&map.nodes, index) { 
+                return Some(change(last))
+            }
+        }
+        b.step();
+    }
+    let index = get_index(change(b.start), map.width);
+    if b.start.y != last.y { // 为斜线
+        if check_oblique_end(&map.nodes, index) || check_oblique1(&map.nodes, index + oblique1) || check_oblique2(&map.nodes, index + oblique2) {
+            return Some(change(last))
+        }
+    }else{
+        if check_line_end(&map.nodes, index) {
+            return Some(change(last))
+        }
+    }
+    None
+}
+
+/// 获得指定位置瓦片的坐标
+pub fn get_xy(width: usize, index: NodeIndex) -> Point {
+    Point::new((index.0 % width) as isize, (index.0 / width) as isize)
+}
+
+//#![feature(test)]
+#[cfg(test)]
+mod test_tilemap {
+    use crate::{*, tile_map::{TileMap, PathFilterIter, PathSmoothIter, TileObstacle}, finder::{AStar, NodeIndex}, normal::{Entry, make_neighbors}};
+    //use rand_core::SeedableRng;
+    use test::Bencher;
+    #[test]
+    fn test2() {
+        //let mut rng = pcg_rand::Pcg32::seed_from_u64(1238);
+        let mut map = TileMap::new(11, 11, 100, 141);
+        map.nodes[48] = 4;
+        map.nodes[49] = 4;
+        map.nodes[50] = 4;
+        map.nodes[59] = 4;
+        map.nodes[60] = 4;
+        map.nodes[61] = 4;
+        map.nodes[70] = 4;
+        map.nodes[71] = 4;
+        map.nodes[72] = 4;
+
+        let width = map.width;
+
+        let mut astar: AStar<usize, Entry<usize>> = AStar::with_capacity(map.width * map.height, 100);
+
+        let start = NodeIndex(120);
+        let end = NodeIndex(0);
+
+        let r = astar.find(start, end, 30000, &mut map, make_neighbors);
+        println!("r: {:?}", r);
+
+        let mut c = 0;
+        for r in PathFilterIter::new(astar.result_iter(end), map.width) {
+            println!("x:{},y:{}", r.x, r.y);
+            c += 1;
+        }
+        println!("c:{}", c);
+
+        let start = NodeIndex(0);
+        let end = NodeIndex(120);
+
+        let r = astar.find(start, end, 30000, &mut map, make_neighbors);
+        println!("r: {:?}", r);
+
+        let mut c = 0;
+        for r in PathFilterIter::new(astar.result_iter(end), map.width) {
+            println!("x:{},y:{}", r.x, r.y);
+            c += 1;
+        }
+        println!("c:{}", c);
+        c = 0;
+        let f = PathFilterIter::new(astar.result_iter(end), map.width);
+        for r in PathSmoothIter::new(f, &map) {
+            println!("x:{},y:{}", r.x, r.y);
+            c += 1;
+        }
+        println!("c:{}", c);
+
+    }
+    #[test]
+    fn test3() {
+        //let mut rng = pcg_rand::Pcg32::seed_from_u64(1238);
+        let mut map = TileMap::new(1000, 1000, 100, 141);
+        map.nodes[88 + 88 * map.width] = TileObstacle::Center as u8;
+        map.nodes[65 + 64 * map.width] = TileObstacle::Center as u8;
+        map.nodes[54 + 55 * map.width] = TileObstacle::Center as u8;
+        map.nodes[44 + 44 * map.width] = TileObstacle::Center as u8;
+        map.nodes[33 + 33 * map.width] = TileObstacle::Center as u8;
+        let width = map.width;
+        let x1 = 999; //rng.next_u32() as usize%map.width;
+        let y1 = 999; //rng.next_u32()as usize /map.width;
+        let x2 = 1; //rng.next_u32() as usize%map.width;
+        let y2 = 1; //rng.next_u32()as usize /map.width;
+        println!("x1:{},y1:{}, x2:{},y2:{}", x1, y1, x2, y2);
+        let mut astar: AStar<usize, Entry<usize>> = AStar::with_capacity(map.width * map.height, 100);
+        let start = NodeIndex(x1 + y1 * map.width);
+        let end = NodeIndex(x2 + y2 * map.width);
+        let r = astar.find(start, end, 30000, &mut map, make_neighbors);
+
+        println!("r: {:?}", r);
+        let mut c = 0;
+        for r in PathFilterIter::new(astar.result_iter(end), map.width) {
+            println!("x:{},y:{}", r.x, r.y);
+            c += 1;
+        }
+        println!("c:{}", c);
+        c = 0;
+        let f = PathFilterIter::new(astar.result_iter(end), map.width);
+        
+        for r in PathSmoothIter::new(f, &map) {
+            println!("x:{},y:{}", r.x, r.y);
+            c += 1;
+        }
+        println!("c:{}", c);
+    }
+
+    #[bench]
+    fn bench_test1(b: &mut Bencher) {
+        //let mut rng = pcg_rand::Pcg32::seed_from_u64(1238);
+        let mut map = TileMap::new(100, 100, 100, 141);
+        map.nodes[88 + 88 * map.width] = 4;
+        map.nodes[65 + 64 * map.width] = 4;
+        map.nodes[54 + 55 * map.width] = 4;
+        map.nodes[44 + 44 * map.width] = 4;
+        map.nodes[33 + 33 * map.width] = 4;
+
+        let x1 = 99; //rng.next_u32() as usize%map.column;
+        let y1 = 99; //rng.next_u32()as usize %map.row;
+        let x2 = 1; //rng.next_u32() as usize%map.column;
+        let y2 = 1; //rng.next_u32()as usize %map.row;
+                    //println!("x1:{},y1:{}, x2:{},y2:{}", x1, y1, x2, y2);
+        let mut astar: AStar<usize, Entry<usize>> = AStar::with_capacity(map.width * map.height, 100);
+        b.iter(move || {
+            let start = NodeIndex(x1 + y1 * map.width);
+            let end = NodeIndex(x2 + y2 * map.width);
+            let _r = astar.find(start, end, 30000, &mut map, make_neighbors);
+            let mut vec = Vec::with_capacity(100);
+            let f = PathFilterIter::new(astar.result_iter(end), map.width);
+        
+            for r in PathSmoothIter::new(f, &map) {
+                vec.push(r);
+                // println!("x:{},y:{}", r.0%map.column, r.0/map.column);
+            }
+        });
+    }
+}